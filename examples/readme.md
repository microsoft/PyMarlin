# Examples

A collection of examples of PyMarlin in action!

<<<<<<< HEAD
1. Classification on Kaggle `covid19-nlp-text-classification` with BERT
2. Summarization on `CNN/DailyMail` with BART (and optionally ORT+DeepSpeed extensions)
3. GLUE classification tasks with RoBERTa
=======
1. Classification with Kaggle `covid19-nlp-text-classification`
2. Bart summarization
3. GLUE classification tasks
>>>>>>> d828ec1d

In addition the `azureml` dir contains a script to submit the classification example as an E2E test.<|MERGE_RESOLUTION|>--- conflicted
+++ resolved
@@ -2,14 +2,7 @@
 
 A collection of examples of PyMarlin in action!
 
-<<<<<<< HEAD
 1. Classification on Kaggle `covid19-nlp-text-classification` with BERT
 2. Summarization on `CNN/DailyMail` with BART (and optionally ORT+DeepSpeed extensions)
 3. GLUE classification tasks with RoBERTa
-=======
-1. Classification with Kaggle `covid19-nlp-text-classification`
-2. Bart summarization
-3. GLUE classification tasks
->>>>>>> d828ec1d
-
-In addition the `azureml` dir contains a script to submit the classification example as an E2E test.+4. NER Plugin on `GERM` with bert-base-multilingual-cased