--- conflicted
+++ resolved
@@ -12,11 +12,7 @@
 
 setup(
     name="pymarlin",
-<<<<<<< HEAD
-    version="0.4.0",
-=======
     version="0.1.1",
->>>>>>> 0699766f
     author="ELR Team",
     author_email="elrcore@microsoft.com",
     description="Lightweight Deeplearning Library",
