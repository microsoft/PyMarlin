# Set up instructions

## Environment setup
<<<<<<< HEAD
    conda create -n pymarlin python=3.8
    conda activate pymarlin
    conda install pytorch cpuonly -c pytorch
=======
conda create -n marlin python=3.8
conda activate marlin
conda install pytorch cpuonly -c pytorch
>>>>>>> a9a4984b

# Installation

## Install from pip package
<<<<<<< HEAD

    pip install pymarlin

### Test
    python -c 'import pymarlin as ml; help(ml)'
    Hello World

## Install from source
    git clone https://github.com/microsoft/PyMarlin.git
    cd PyMarlin

### Option 1: pip install 

    pip install .
    cd .. 
    python 

    Hello World

### Option 2: PYTHONPATH
    set PYTHONPATH=<sourcecode path>
=======
pip install pymarlin

## Install from source
git clone https://github.com/microsoft/PyMarlin.git
pip install -e .
>>>>>>> a9a4984b

## Developing marlin
1. Install dev deps: pip install .[dev]
1. Run pylint
    https://docs.pylint.org/en/1.8/user_guide/run.html

    Get exit code in windows: https://www.shellhacks.com/windows-get-exit-code-errorlevel-cmd-powershell/

        > pylint --rcfile .pylintrc marlin

        > $LastExitCode #make sure it's 0


    Enable linting on VScode : https://code.visualstudio.com/docs/python/linting

    Tip: conda environment must be selected and . `.pylint` rc file should be at the root of workspace

2. Run test cases
        
        pip install pytest
        python -m pytest tests

## Publish and install pip package

Document reference:

https://packaging.python.org/tutorials/packaging-projects/


    python -m pip install --upgrade build
    python -m build

This command should output a lot of text and once completed should generate two files in the dist directory

    pymarlin-<version>-py3-none-any.whl
    pymarlin-<version>.tar.gz

    python -m pip install --user --upgrade twine
    python -m twine upload --repository testpypi dist/* --skip-existing

### install
    python -m pip install --index-url https://test.pypi.org/simple/ --no-deps pymarlin<|MERGE_RESOLUTION|>--- conflicted
+++ resolved
@@ -1,20 +1,15 @@
 # Set up instructions
 
 ## Environment setup
-<<<<<<< HEAD
+
     conda create -n pymarlin python=3.8
     conda activate pymarlin
     conda install pytorch cpuonly -c pytorch
-=======
-conda create -n marlin python=3.8
-conda activate marlin
-conda install pytorch cpuonly -c pytorch
->>>>>>> a9a4984b
+
 
 # Installation
 
 ## Install from pip package
-<<<<<<< HEAD
 
     pip install pymarlin
 
@@ -36,13 +31,7 @@
 
 ### Option 2: PYTHONPATH
     set PYTHONPATH=<sourcecode path>
-=======
-pip install pymarlin
 
-## Install from source
-git clone https://github.com/microsoft/PyMarlin.git
-pip install -e .
->>>>>>> a9a4984b
 
 ## Developing marlin
 1. Install dev deps: pip install .[dev]
