# PyMarlin, a lightweight PyTorch library for agile deep learning!
[![Unit Tests](https://github.com/microsoft/PyMarlin/actions/workflows/test.yml/badge.svg)](https://github.com/microsoft/PyMarlin/actions/workflows/test.yml)
[![Docs](https://github.com/microsoft/PyMarlin/actions/workflows/deploy-website.yml/badge.svg)](https://github.com/microsoft/PyMarlin/actions/workflows/deploy-website.yml)
[![AzureML Canary](https://github.com/microsoft/PyMarlin/actions/workflows/canary.yml/badge.svg)](https://github.com/microsoft/PyMarlin/actions/workflows/canary.yml)
[![Test PyPi](https://github.com/microsoft/PyMarlin/actions/workflows/python-publish.yml/badge.svg)](https://github.com/microsoft/PyMarlin/actions/workflows/python-publish.yml)
![](website/docs/Marlin.png)

<<<<<<< HEAD
## Environment setup
    conda create -n pymarlin python=3.8
    conda activate pymarlin
    conda install pytorch cpuonly -c pytorch
=======
PyMarlin was developed with the goal of simplifying the E2E Deep Learning experimentation lifecycle both for Microsoft Office data scientists. The library enables an agile way to quickly prototype a new AI scenario on dev box and seamlessly scale it training multi-node DDP GPU training with AzureML or other cloud services.
>>>>>>> 211b8b5e

## Key features
- Provides public and enterprise **data pre-processing** recipes, which provides out of the box vanilla and parallel processing. It requires no additional code to run for AzureML or other environments easily.
- Provides **scalable model training** with support for Single Process, VM, multi-GPU, multi-node, distributed Data Parallel, mixed-precision (AMP, Apex) training. ORT and DeepSpeed based training are going to be available soon!
- (TBA) Provides out of the box **Plugins** that can be used for all typical NLP tasks like Sequence Classification, Named Entity Recognition and Seq2Seq text generation.
- Provides **reusable modules** for model checkpointing, stats collection, Tensorboard and compliant AML logging which can be customized based on your scenario.
- Provides **custom arguments parser** that allows for saving all the default values for arguments related to a scenario in an YAML config file, merging user provided arguments at runtime.
- PyMarlin is minimal and has a easy to understand codebase. PyMarlin was designed to make it easy for others to understand the entire codebase and customize according to their needs.

<<<<<<< HEAD
## Install from pip package

    pip install pymarlin

### Test
    python -c 'import pymarlin as ml; help(ml)'
    Hello World

## Install from source
    git clone https://github.com/microsoft/PyMarlin.git
    cd PyMarlin

### Option 1: pip install 

    pip install .
    cd .. 
    python 

    Hello World

### Option 2: PYTHONPATH
    set PYTHONPATH=<sourcecode path>

## Developing marlin
1. Run pylint
    https://docs.pylint.org/en/1.8/user_guide/run.html

    Get exit code in windows: https://www.shellhacks.com/windows-get-exit-code-errorlevel-cmd-powershell/

        > pylint --rcfile .pylintrc marlin

        > $LastExitCode #make sure it's 0


    Enable linting on VScode : https://code.visualstudio.com/docs/python/linting

    Tip: conda environment must be selected and . `.pylint` rc file should be at the root of workspace

2. Run test cases
        
        pip install pytest
        python -m pytest tests

## Publish and install pip package

Document reference:

https://packaging.python.org/tutorials/packaging-projects/


    python -m pip install --upgrade build
    python -m build

This command should output a lot of text and once completed should generate two files in the dist directory

    pymarlin-<version>-py3-none-any.whl
    pymarlin-<version>.tar.gz

    python -m pip install --user --upgrade twine
    python -m twine upload --repository testpypi dist/* --skip-existing

### install
    python -m pip install --index-url https://test.pypi.org/simple/ --no-deps pymarlin
=======
## Installation

    pip install pymarlin

Read the [installation doc](website/docs/installation.md) for more information.

## Start exploring!

### Train your first model with pymarlin
Check out the [CIFAR image classification example](website/docs/examples/cifar.md).

### GLUE task benchmarking
Explore how to use pymarlin to [benchmark your language models on GLUE tasks](website/docs/examples/glue-tasks.md).

## We want your feedback!
Reach out to us with your [feedback and suggestions](website/docs/credits.md).
>>>>>>> 211b8b5e
<|MERGE_RESOLUTION|>--- conflicted
+++ resolved
@@ -5,14 +5,7 @@
 [![Test PyPi](https://github.com/microsoft/PyMarlin/actions/workflows/python-publish.yml/badge.svg)](https://github.com/microsoft/PyMarlin/actions/workflows/python-publish.yml)
 ![](website/docs/Marlin.png)
 
-<<<<<<< HEAD
-## Environment setup
-    conda create -n pymarlin python=3.8
-    conda activate pymarlin
-    conda install pytorch cpuonly -c pytorch
-=======
 PyMarlin was developed with the goal of simplifying the E2E Deep Learning experimentation lifecycle both for Microsoft Office data scientists. The library enables an agile way to quickly prototype a new AI scenario on dev box and seamlessly scale it training multi-node DDP GPU training with AzureML or other cloud services.
->>>>>>> 211b8b5e
 
 ## Key features
 - Provides public and enterprise **data pre-processing** recipes, which provides out of the box vanilla and parallel processing. It requires no additional code to run for AzureML or other environments easily.
@@ -22,71 +15,6 @@
 - Provides **custom arguments parser** that allows for saving all the default values for arguments related to a scenario in an YAML config file, merging user provided arguments at runtime.
 - PyMarlin is minimal and has a easy to understand codebase. PyMarlin was designed to make it easy for others to understand the entire codebase and customize according to their needs.
 
-<<<<<<< HEAD
-## Install from pip package
-
-    pip install pymarlin
-
-### Test
-    python -c 'import pymarlin as ml; help(ml)'
-    Hello World
-
-## Install from source
-    git clone https://github.com/microsoft/PyMarlin.git
-    cd PyMarlin
-
-### Option 1: pip install 
-
-    pip install .
-    cd .. 
-    python 
-
-    Hello World
-
-### Option 2: PYTHONPATH
-    set PYTHONPATH=<sourcecode path>
-
-## Developing marlin
-1. Run pylint
-    https://docs.pylint.org/en/1.8/user_guide/run.html
-
-    Get exit code in windows: https://www.shellhacks.com/windows-get-exit-code-errorlevel-cmd-powershell/
-
-        > pylint --rcfile .pylintrc marlin
-
-        > $LastExitCode #make sure it's 0
-
-
-    Enable linting on VScode : https://code.visualstudio.com/docs/python/linting
-
-    Tip: conda environment must be selected and . `.pylint` rc file should be at the root of workspace
-
-2. Run test cases
-        
-        pip install pytest
-        python -m pytest tests
-
-## Publish and install pip package
-
-Document reference:
-
-https://packaging.python.org/tutorials/packaging-projects/
-
-
-    python -m pip install --upgrade build
-    python -m build
-
-This command should output a lot of text and once completed should generate two files in the dist directory
-
-    pymarlin-<version>-py3-none-any.whl
-    pymarlin-<version>.tar.gz
-
-    python -m pip install --user --upgrade twine
-    python -m twine upload --repository testpypi dist/* --skip-existing
-
-### install
-    python -m pip install --index-url https://test.pypi.org/simple/ --no-deps pymarlin
-=======
 ## Installation
 
     pip install pymarlin
@@ -102,5 +30,4 @@
 Explore how to use pymarlin to [benchmark your language models on GLUE tasks](website/docs/examples/glue-tasks.md).
 
 ## We want your feedback!
-Reach out to us with your [feedback and suggestions](website/docs/credits.md).
->>>>>>> 211b8b5e
+Reach out to us with your [feedback and suggestions](website/docs/credits.md).