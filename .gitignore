--- conflicted
+++ resolved
@@ -137,13 +137,8 @@
 # pydoc-markdown auto-generated content
 /website/docs/reference/**
 
-<<<<<<< HEAD
 # AzureML Workspace Config JSON files
 config.json
 
 # local snapshots of pymarlin for submitted to azureml
-/examples/*/pymarlin
-=======
-# aml workspaces
-config.json
->>>>>>> 1a4c58f9
+/examples/*/pymarlin